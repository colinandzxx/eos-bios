--- conflicted
+++ resolved
@@ -3,6 +3,7 @@
 import (
 	"math"
 	"math/rand"
+	"time"
 )
 
 func getPeerIndexesToMeshWith(total, myPos int) map[int]bool {
@@ -50,7 +51,6 @@
 	return otherPeers
 }
 
-<<<<<<< HEAD
 func (b *BIOS) getPeersForBootNode(randSource rand.Source) (out []*Peer) {
 	r := rand.New(randSource)
 
@@ -80,17 +80,13 @@
 		slice = append(slice[:randIndex], slice[randIndex+1:]...)
 	}
 	return ret
-=======
+}
+
 func (b *BIOS) someTopmostPeersAddresses() []string {
-	// TODO: refine this algo..
-	// connect to some randomly, but more of the top-most
+	listOfPeers := b.getPeersForBootNode(rand.NewSource(time.Now().UTC().UnixNano()))
 	otherPeers := []string{}
-	for idx, peer := range b.ShuffledProducers {
-		if idx > 5 {
-			return otherPeers
-		}
+	for _, peer := range listOfPeers {
 		otherPeers = append(otherPeers, peer.Discovery.EOSIOP2P)
 	}
 	return otherPeers
->>>>>>> df10674f
 }