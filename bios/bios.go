--- conflicted
+++ resolved
@@ -288,13 +288,8 @@
 		}
 
 		if len(acts) != 0 {
-<<<<<<< HEAD
-			for idx, chunk := range ChunkifyActions(acts, 250) { // transfers max out resources higher than ~400
-				err := Retry(5, 500*time.Millisecond, func() error {
-=======
-			for idx, chunk := range chunkifyActions(acts, 10) { // transfers max out resources higher than ~400
-				err := retry(10, 500*time.Millisecond, func() error {
->>>>>>> cf9f8940
+			for idx, chunk := range ChunkifyActions(acts, 10) { // transfers max out resources higher than ~400
+				err := Retry(10, 500*time.Millisecond, func() error {
 					_, err := b.TargetNetAPI.SignPushActions(chunk...)
 					if err != nil {
 						if strings.Contains(err.Error(), `"message":"itr != structs.end(): Unknown struct ","file":"abi_serializer.cpp"`) { // server-side error for serializing, but the transaction went through !!
