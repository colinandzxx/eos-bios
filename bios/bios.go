--- conflicted
+++ resolved
@@ -293,13 +293,8 @@
 		}
 
 		if len(acts) != 0 {
-<<<<<<< HEAD
 			for idx, chunk := range chunkifyActions(acts) {
-				err := retry(25, time.Second, func() error {
-=======
-			for idx, chunk := range chunkifyActions(acts) { // transfers max out resources higher than ~400
 				err := Retry(25, time.Second, func() error {
->>>>>>> 8d590c7b
 					_, err := b.TargetNetAPI.SignPushActions(chunk...)
 					if err != nil {
 						b.Log.Printf("r")
